{
  "name": "livedb",
  "version": "0.1.3",
  "description": "Realtime database wrapper",
  "main": "lib/index.js",
  "dependencies": {
    "hiredis": "~0.1.14",
    "mongoskin": "~0.5",
    "redis": "~0.8",
<<<<<<< HEAD
    "ottypes": "~1",
=======
    "ottypes": "~0.6",
    "deep-is": "0.1.2",
>>>>>>> f46087d4
    "arraydiff": "~0.1.1"
  },
  "devDependencies": {
    "coffee-script": "~1.6.2",
    "livedb-mongo": "0.1.2",
    "mocha": "~1"
  },
  "scripts": {
    "prepublish": "make all",
    "test": "mocha"
  },
  "repository": {
    "type": "git",
    "url": "git://github.com/share/livedb.git"
  },
  "author": "Joseph Gentle <josephg@gmail.com>",
  "license": "MIT",
  "gitHead": "a95ee727e5cb43a40476f58554774b776fb08f68"
}<|MERGE_RESOLUTION|>--- conflicted
+++ resolved
@@ -7,12 +7,8 @@
     "hiredis": "~0.1.14",
     "mongoskin": "~0.5",
     "redis": "~0.8",
-<<<<<<< HEAD
     "ottypes": "~1",
-=======
-    "ottypes": "~0.6",
     "deep-is": "0.1.2",
->>>>>>> f46087d4
     "arraydiff": "~0.1.1"
   },
   "devDependencies": {
