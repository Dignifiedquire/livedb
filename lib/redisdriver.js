--- conflicted
+++ resolved
@@ -49,15 +49,11 @@
   this.redisObserver = observer;
   if (!this.redisObserver) {
     // We can't copy the selected db, but pubsub messages aren't namespaced to their db anyway.
-<<<<<<< HEAD
-    this.redisObserver = redisLib.createClient(this.redis.port || 6379, this.redis.host || '127.0.0.1', this.redis.options);
-=======
     // port and host are stored inside connectionOption object in redis >= 0.12. previously they
     // were stored directly on the redis client itself.
     var port = this.redis.connectionOption ? this.redis.connectionOption.port : this.redis.port;
     var host = this.redis.connectionOption ? this.redis.connectionOption.host : this.redis.host;
     this.redisObserver = redisLib.createClient(this.redis.options, port, host);
->>>>>>> 786c5c08
     if (this.redis.auth_path) this.redisObserver.auth(this.redis.auth_pass);
     this.redisObserverCreated = true;
   }
