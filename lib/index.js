var assert = require('assert');
var util = require('util');
var livedbUtil = require('./util');
var OpStream = livedbUtil.OpStream;

var SDC;
try {
  // If statsd isn't found, simply disable it.
  SDC = require('statsd-client');
} catch (e) {}

var bulkSubscribe = require('./bulksubscribe');

// This is expoesed, but I'm conflicted about whether the ot code should be part
// of the public API. I want to be able to change this code without considering
// it a breaking change.
var ot = exports.ot = require('./ot');

var projections = require('./projections');

// Export the memory store as livedb.memory
exports.memory = require('./memory');
exports.client = Livedb;

exports.inprocessDriver = require('./inprocessdriver');

// The redis driver will be pulled out into its own module in a subsequent livedb version.
try {
  exports.redisDriver = require('./redisdriver');
} catch(e) {
  console.warn('Redis driver disabled. (' + e.message + ')');
}

function SubmitData(cName, docName, opData, submitOptions, projection, callback) {
    this.cName = cName;
    this.docName = docName;
    this.opData = opData;
    this.submitOptions = submitOptions;
    this.callback = callback;
    this.start = Date.now();
    this.projection = projection;
    this.transformedOps = [];
    // There's an awful state that should never happen (but did happen to us
    // recently) where a driver knows there are more ops for a document, but the
    // ops don't seem to exist anywhere. In this case, we need to make sure we
    // don't end up in an infinite retry loop.
    this.expectTransform = false;
}

function doNothing() {};

// A livedb instance is configured with two parameters:
//
// - A snapshot database, which is the database that stores document objects.
//   For example, an instance of livedb-mongo.
//
// - A driver. The driver is used to communicate with other instances of livedb
//   running on other frontend servers. The driver makes commits atomic and
//   publishes operations. For example, an instance of the redis driver. If you
//   only have one frontend server, you can use the inprocess driver, which turns
//   off all messaging. (This is the default if you do not specify a driver.)
//
//   The driver in turn needs access to an oplog, where it stores historical
//   operations. Often you'll use the same database to store snapshots and
//   operations - in which case, you can often re-use your snapshot database
//   instance here. The livedb-mongo driver supports this.
//
// The livedb client is created using either an options object or a database
// backend which is used as both oplog and snapshot.
//
// Eg:
//  var db = require('livedb-mongo')('localhost:27017/test?auto_reconnect', {safe:true});
//  var backend = livedb.client(db);
//
// Or using an options object:
//
//  var db = ...
//  var backend = livedb.client({db:db});
//
// This is a shorthand for:
//
//  var db = ...
//  var backend = livedb.client({snapshotDb:db, driver:livedb.inprocessDriver(db)}
//
// If you want, you can use a different database for both snapshots and operations:
//
//  var snapshotdb = require('livedb-mongo')('localhost:27017/test?auto_reconnect', {safe:true});
//  var oplog = {writeOp:..., getVersion:..., getOps:...};
//  var backend = livedb.client({snapshotDb:snapshotdb, oplog:oplog});
//
// .. Which is a shorthand for:
//
//  var backend = livedb.client({snapshotDb:snapshotdb, driver:livedb.inprocessDriver(oplog)});
//
//
// Livedb can work in a distributed environment by using a distributed driver
// (like the redis driver). You can instantiate it like this:
//
//  var driver = livedb.redisDriver(db);
//  var livedb = livedb.createClient({db:db, driver:driver})
//
//
// Other options:
//
// - extraDbs:{}  This is used to register extra database backends which will be
//     notified whenever operations are submitted. They can also be used in
//     queries.
//
// - statsd:{}  Options passed to node-statsd-client for statistics. If this is
//     missing, statsd-based logging is disabled.
//
// - suppressCollectionPublish  Determines whether to suppress publishing of submitted operations
//     to collections.
function Livedb(options) {
  // Allow usage as
  //   var myClient = client(options);
  // or
  //   var myClient = new livedb.client(options);
  if (!(this instanceof Livedb)) return new Livedb(options);

  if (!options) throw new Error('livedb missing database options');

  if (options.redis)
    throw Error('If you want to use redis, you need to instantiate the redis driver separately and provide it to livedb' +
       ' via driver:livedb.redisDriver(db, redis, redisObserver');

  // Database which stores the documents.
  this.snapshotDb = options.snapshotDb || options.db || options;

  if (!this.snapshotDb.getSnapshot || !this.snapshotDb.writeSnapshot) {
    throw new Error('Missing or invalid snapshot db');
  }

  this.driver = options.driver || require('./inprocessdriver')(options.oplog || options.db || options);

  // This contains any extra databases that can be queried & notified when documents change
  this.extraDbs = options.extraDbs || {};

  // Statsd client. Either accept a statsd client directly via options.statsd
  // or accept statsd options via options.statsd and create a statsd client
  // from them.
  if (options.sdc) {
    this.sdc = options.sdc;
  } else if (options.statsd) {
    if (!SDC) throw Error('statsd not found - `npm install statsd` for statsd support');
    this.sdc = new SDC(options.statsd);
    this.closeSdc = true;
  }
  if (this.sdc && !this.driver.sdc) {
    this.driver.sdc = this.sdc;
  }

  // this.onOp = this.onOp.bind(this);
  bulkSubscribe.mixinSnapshotFn(this.snapshotDb);

  // Map from projected collection -> {type, fields}
  this.projections = {};

  this.getDirtyDataPre = options.getDirtyDataPre || doNothing;
  this.getDirtyData = options.getDirtyData || doNothing;

  this.suppressCollectionPublish = !!options.suppressCollectionPublish;
};

Livedb.prototype.addProjection = function(projName, cName, type, fields) {
  if (this.projections[projName]) throw Error("Projection " + projName + " already exists");

  for (var k in fields) {
    if (fields[k] !== true) {
      throw Error("Invalid field " + k +
        " - fields must be {'somekey':true}. Subfields not currently supported.");
    }
  }

  this.projections[projName] = {
    target: cName,
    type: ot.normalizeType(type),
    fields: fields
  };
};

// Non inclusive - gets ops from [from, to). Ie, all relevant ops. If to is
// not defined (null or undefined) then it returns all ops.
Livedb.prototype.getOps = function(cName, docName, from, to, callback) {
  // This function is basically just a fancy wrapper for driver.getOps(). Before
  // calling into the driver, it cleans up the input a little.

  // Make 'to' field optional.
  if (typeof to === 'function') {
    callback = to;
    to = null;
  }

  var self = this;

  if (from == null) return callback('Invalid from field in getOps');

  if (to != null && to >= 0 && from > to) return callback(null, []);

  var start = Date.now();

  var projection = this.projections[cName];
  var c = projection ? projection.target : cName;

  this.driver.getOps(c, docName, from, to, function(err, ops) {
    if (self.sdc) self.sdc.timing('livedb.getOps', Date.now() - start);

    // Interestingly, this will filter ops for other types as if they were the projected type. This
    // is a bug, but it shouldn't cause any problems for now. I'll have to revisit this
    // implementation when we add support for projections on other types.
    if (ops && projection) {
      for (var i = 0; i < ops.length; i++) {
        ops[i] = projections.projectOpData(projection.type, projection.fields, ops[i]);
      }
    }
    callback(err, ops);
  });
};

// Submit an operation on the named collection/docname. opData should contain a
// {op:}, {create:} or {del:} field. It should probably contain a v: field (if
// it doesn't, it defaults to the current version).
//
// callback called with (err, version, ops, snapshot)
Livedb.prototype.submit = function(cName, docName, opData, submitOptions, callback) {
  // Options is optional.
  if (typeof submitOptions === 'function') {
    callback = submitOptions;
    submitOptions = {};
  }

<<<<<<< HEAD
  var start = Date.now();

  if (!options) options = {};
=======
  if (!submitOptions) submitOptions = {};
>>>>>>> 786c5c08
  if (!callback) callback = doNothing;

  var err = ot.checkOpData(opData);
  if (err) return callback(err);

  ot.normalize(opData);

  // If its a projection, check the op with the projection and rewrite the call into a call against
  // the backing collection.
  var projection = this.projections[cName];
  if (projection) cName = projection.target;

<<<<<<< HEAD
  var transformedOps = [];

=======
  var submitData = new SubmitData(
    cName,
    docName,
    opData,
    submitOptions,
    projection,
    callback
  );

  this._trySubmit(submitData);
};

Livedb.prototype._trySubmit = function(submitData) {
>>>>>>> 786c5c08
  var self = this;
  var opData = submitData.opData;

  // First we'll get a doc snapshot. This wouldn't be necessary except that
  // we need to check that the operation is valid against the current
  // document before accepting it.
  this._lazyFetch(submitData.cName, submitData.docName, function(err, snapshot) {
    if (err) return submitData.callback(err);

    // Get all operations that might be relevant. We'll float the snapshot
    // and the operation up to the most recent version of the document, then
    // try submitting.
    // If an incoming create operation, get the first op only, so that we can
    // check if it was a resubmission of the incoming op and return an
    // 'Op already submitted' error, which is expected during normal operation
    // and is absorbed silently in the client
    var from = (opData.create) ? 0 :
      (opData.v != null && opData.v < snapshot.v) ? opData.v :
      snapshot.v;
    var to = (opData.create) ? 1 : null;
    self.driver.getOps(submitData.cName, submitData.docName, from, to, function(err, ops) {
      if (err) return submitData.callback(err);

      if (ops.length && self.sdc)
        self.sdc.increment('livedb.submit.transformNeeded');

      if (submitData.expectTransform && ops.length === 0) {
        console.warn("ERROR: CORRUPT DATA DETECTED in document " + submitData.cName + '.' + submitData.docName);
        console.warn("If you're using redis, delete data for document. "
          + "Please file an issue if you can recreate this state reliably.");
        submitData.callback('Internal data corruption - cannot submit');
        return;
      }

<<<<<<< HEAD
  // There's an awful state that should never happen (but did happen to us
  // recently) where a driver knows there are more ops for a document, but the
  // ops don't seem to exist anywhere. In this case, we need to make sure we
  // don't end up in an infinite retry loop.
  var expectTransform = false;

  function retry(repetition) {
    // First we'll get a doc snapshot. This wouldn't be necessary except that
    // we need to check that the operation is valid against the current
    // document before accepting it.
    self._lazyFetch(cName, docName, function(err, snapshot) {
      if (err) return callback(err);
=======
      for (var i = 0; i < ops.length; i++) {
        var op = ops[i];

        if (opData.src && opData.src === op.src && opData.seq === op.seq) {
          // The op has already been submitted. There's a variety of ways
          // this can happen. Its important we don't transform it by itself
          // & submit again.
          submitData.callback('Op already submitted');
          return;
        }
>>>>>>> 786c5c08

        // Bring both the op and the snapshot up to date. At least one of
        // these two conditionals should be true.
        if (snapshot.v === op.v) {
          err = ot.apply(snapshot, op);
          if (err) return submitData.callback(err);
        }
        if (opData.v === op.v) {
          submitData.transformedOps.push(op);
          err = ot.transform(snapshot.type, opData, op);
          if (err) return submitData.callback(err);
        }
      }

      // Setting the version here has ramifications if we have to retry -
      // we'll transform by any new operations which hit from this point on.
      // In reality, it shouldn't matter. But its important to know that even
      // if you pass a null version into submit, its still possible for
      // transform() to get called.
      if (opData.v == null)
        opData.v = snapshot.v;
      else if (opData.v !== snapshot.v) {
        submitData.callback('Invalid opData version');
        return;
      }

      var type = snapshot.type;

      // We now have the type. If we're being projected, verify that the op is allowed.
      if (submitData.projection && !projections.isOpDataAllowed(type, submitData.projection.fields, opData)) {
        submitData.callback('Operation invalid in projected collection');
        return;
      }

      // Get the pre-apply dirty list data. This is a map from dirty list ->
      // dirty list data blob.
      var dirtyData = self.getDirtyDataPre(submitData.cName, submitData.docName, opData, snapshot);

      // Ok, now we can try to apply the op.
      err = ot.apply(snapshot, opData);
      if (err) {
        if (typeof err !== 'string' && !util.isError(err)) {
          console.warn('validation function must return falsy, string or an error object.');
          console.warn('Instead we got', err);
        }

        submitData.callback(err);
        return;
      }

      var dirtyDataPost = self.getDirtyData(submitData.cName, submitData.docName, opData, snapshot);

      if (dirtyDataPost) {
        if (dirtyData) {
          // Merge. Its invalid to output data for the same dirty list in both
          // places, so I'm just going to overwrite all fields here.
          for (var k in dirtyDataPost)
            dirtyData[k] = dirtyDataPost[k];
        } else {
          dirtyData = dirtyDataPost;
        }
      }

      submitData.submitOptions.dirtyData = dirtyData;

      // Great - now we're in the situation that we can actually submit the
      // operation to the database. If this method succeeds, it should
      // update any persistant oplogs before calling the callback to tell us
      // about the successful commit. I could make this API more
      // complicated, enabling the function to return actual operations and
      // whatnot, but its quite rare to actually need to transform data on
      // the server at this point.
      self.driver.atomicSubmit(submitData.cName, submitData.docName, opData, submitData.submitOptions, function(err) {
        if (err === 'Transform needed') {
          // Between our fetch and our call to atomicSubmit, another client
          // submitted an operation. This should be pretty rare. Calling
          // _trySubmit() here will re-fetch the snapshot again (not necessary),
          // but its a rare enough case that its not worth optimizing.
          submitData.expectTransform = true;
          // Callstack could potentially be very large, so let's clean it up.
          process.nextTick(function() {
            self._trySubmit(submitData);
          });
          return;
        } else if (err) {
          submitData.callback(err);
          return;
        }
        self._writeSnapshotAfterSubmit(submitData.cName, submitData.docName, snapshot, opData, submitData.submitOptions, function(err) {
          // What do we do if the snapshot write fails? We've already
          // committed the operation - its done and dusted. We probably
          // shouldn't re-run polling queries now. Really, no matter what
          // we do here things are going to be a little bit broken,
          // depending on the behaviour we trap in finish.

<<<<<<< HEAD
        // Great - now we're in the situation that we can actually submit the
        // operation to the database. If this method succeeds, it should
        // update any persistant oplogs before calling the callback to tell us
        // about the successful commit. I could make this API more
        // complicated, enabling the function to return actual operations and
        // whatnot, but its quite rare to actually need to transform data on
        // the server at this point.
        self.driver.atomicSubmit(cName, docName, opData, options, function(err) {
          if (err === 'Transform needed') {
            if (!repetition) {
              self.driver.cleanupRedisKey(cName, docName, function () {
                retry(true);
              });
            } else {
              callback(err);
            }
          } else if (err && err.indexOf('Missing oplog for') === 0) {
            if (!repetition && self.snapshotDb.cleanupDocOps) {
              self.snapshotDb.cleanupDocOps(cName, docName, function () {
                retry(true);
              });
            } else {
              callback(err);
            }
          } else {
            self._writeSnapshotAfterSubmit(cName, docName, snapshot, opData, options, function(err) {
              // What do we do if the snapshot write fails? We've already
              // committed the operation - its done and dusted. We probably
              // shouldn't re-run polling queries now. Really, no matter what
              // we do here things are going to be a little bit broken,
              // depending on the behaviour we trap in finish.

              // Its sort of too late to error out if the snapshotdb can't
              // take our op - the op has been commited.

              // postSubmit is for things like publishing the operation over
              // pubsub. We should probably make this asyncronous.

              // self._updateCursors(cName, docName, type, opData);
              if (self.driver.postSubmit) self.driver.postSubmit(cName, docName, opData, snapshot);
              if (self.sdc) self.sdc.timing('livedb.submit', Date.now() - start);

              callback(err, snapshot.v - 1, transformedOps, snapshot);
            })
          }
=======
          // Its sort of too late to error out if the snapshotdb can't
          // take our op - the op has been commited.

          // postSubmit is for things like publishing the operation over
          // pubsub. We should probably make this asyncronous.

          var postSubmitOptions = {
            suppressCollectionPublish: self.suppressCollectionPublish
          };
          if (self.driver.postSubmit) self.driver.postSubmit(submitData.cName, submitData.docName, opData, snapshot, postSubmitOptions);

          if (self.sdc) self.sdc.timing('livedb.submit', Date.now() - submitData.start);

          submitData.callback(err, snapshot.v - 1, submitData.transformedOps, snapshot);
>>>>>>> 786c5c08
        });
      });
    });
  });
};

Livedb.prototype._writeSnapshotAfterSubmit = function(cName, docName, snapshot, opData, options, callback) {
  var self = this;

  this.snapshotDb.writeSnapshot(cName, docName, snapshot, function(err) {
    if (err) return callback(err);

    // For queries.
    for (var name in self.extraDbs) {
      var db = self.extraDbs[name];

      if (db.submit) {
        db.submit(cName, docName, opData, options, snapshot, self, function(err) {
          if (err) {
            console.warn("Error updating db " + name + " " +
              cName + "." + docName + " with new snapshot data: ", err);
          }
        });
      }
    }

    // It actually might make sense to hold calling the callback until after
    // all the database indexes have been updated. It might stop some race
    // conditions around external indexes.
    callback();
  });
};

Livedb.prototype.consumeDirtyData = function(listName, options, consumeFn, callback) {
  // This is just a wrapper around the driver's method with the same name.
  if (typeof options === 'function') {
    callback = consumeFn;
    consumeFn = options;
  }

  // Options are currently unused anyway...
  options = options || {};

  this.driver.consumeDirtyData(listName, options, consumeFn, callback);
};

function wrapProjectedStream(inStream, projection) {
  // I don't like the Writable interface in node streams, so I'm not using transform streams.

  // Note that we aren't passing a filter version into the stream. This is because the inStream
  // should already be ordering / filtering operations based on the version and we don't need to
  // repeat that work. (And weirdly if we pass in inStream._v, some tests fail).
  var stream = new OpStream();
  stream.once('close', function() { // triggered on stream.destroy().
    inStream.destroy();
  });

  function pump() {
    var data;
    while (data = inStream.read()) {
      data = projections.projectOpData(projection.type, projection.fields, data);
      stream.pushOp(data);
    }
  }
  inStream.on('readable', pump);
  pump();

  return stream;
};

// Subscribe to the document at the specified version. For now all deduplication
// of subscriptions will happen in the driver, but this'll change at some point.
Livedb.prototype.subscribe = function(cName, docName, v, options, callback) {
  // Support old option-less subscribe semantics
  if (typeof options === 'function') {
    callback = options;
    options = {};
  }

  var projection = this.projections[cName];
  var c = projection ? projection.target : cName;

  this.driver.subscribe(c, docName, v, options, !projection ? callback : function(err, inStream) {
    // It seems a little roundabout, but we'll wrap the stream in another stream to filter the ops.
    if (err) return callback(err);

    callback(null, wrapProjectedStream(inStream, projection));
  });
};

// Requests is a map from {cName:{doc1:version, doc2:version, doc3:version}, ...}
Livedb.prototype.bulkSubscribe = function(requests, callback) {
  // This function has to deal with the annoying property that if you bulkSubscribe to a document
  // and bulkSubscribe to a projection of that document at the same time, we have to call
  // driver.bulkSubscribe multiple times. This is quite inefficient - and in reality, a client
  // shouldn't really need multiple projections of the same document. When we revisit the API, I'll
  // probably make this no longer necessary.

  var results = {};

  var work = 1;
  function done(err) {
    // TODO: This leaks memory if any of the bulkSubscribe requests fail.
    if (err && callback) {
      callback(err);
      callback = null;
      return;
    }

    work--;
    if (!work) {
      callback(null, results);
    }
  }

  var nonProjectedRequests = {};
  var hasProjections = false; // Shortcut if there's no projections to avoid the extra work.
  var self = this;

  for (var cName in requests) {
    var docs = requests[cName];
    var projection = this.projections[cName];
    if (!projection) {
      nonProjectedRequests[cName] = docs;
      continue;
    }
    hasProjections = true;

    // This could be more efficient - most of the time when you're bulk subscribing to a projected
    // document, you won't also bulk subscribe to its original. We could just transplant the
    // bulksubscribe request from the projection to the original. However, we'd still have to do
    // this work if you subscribed to more than one version of a document and that adds
    // complexity. This whole design is a bit awful, so I'm going to revisit it at some point -
    // and so this less efficient version will do for now.
    work++;
    this._bulkSubscribeProjection(cName, docs, projection, results, done);
  }

  if (hasProjections) {
    if (!livedbUtil.hasKeys(nonProjectedRequests)) {
      return done();
    }
    // Make a clone of the request object, omitting all the projected fields.
    this.driver.bulkSubscribe(nonProjectedRequests, function(err, r) {
      for (var cName in r) {
        results[cName] = r[cName];
      }
      done();
    });
  } else {
    // Don't bother with any of the done() callback overhead.
    return this.driver.bulkSubscribe(requests, callback);
  }
};

// This is a wacky function signature and should be rewritten along with a
// better implementation of bulkSubscribe above
Livedb.prototype._bulkSubscribeProjection = function(cName, docs, projection, results, done) {
  var requests = {};
  requests[projection.target] = docs;
  this.driver.bulkSubscribe(requests, function(err, subResult) {
    if (err) return done(err);

    var streams = subResult[projection.target];
    for (var docName in streams) {
      streams[docName] = wrapProjectedStream(streams[docName], projection);
    }
    results[cName] = streams;
    done();
  });
};

// This is a wrapper around the snapshotdb's getSnapshot function which takes into account
// projections
Livedb.prototype._getSnapshot = function(cName, docName, callback) {
  var projection = this.projections[cName];

  if (projection) {
    if (this.snapshotDb.getSnapshotProjected) {
      this.snapshotDb.getSnapshotProjected(projection.target, docName, projection.fields, function(err, snapshot) {
        if (snapshot && snapshot.type !== projection.type) {
           // We'll pretend the document doesn't exist. Creating it will fail though - the document
           // isn't invisible to the user.
          return callback(null, {v:snapshot.v});
        }
        callback(err, snapshot);
      });
    } else {
      this.snapshotDb.getSnapshot(projection.target, docName, function(err, snapshot) {
        if (err) return callback(err);

        if (snapshot) {
          if (snapshot.type !== projection.type)
            return callback(null, {v:snapshot.v});

          snapshot.data = projections.projectSnapshot(projection.type, projection.fields, snapshot.data);
        }

        callback(null, snapshot);
      });
    }
  } else {
    this.snapshotDb.getSnapshot(cName, docName, callback);
  }
};

// This is a fetch that doesn't check the oplog to see if the snapshot is out
// of date. It will be higher performance, but in some error conditions it may
// return an outdated snapshot.
Livedb.prototype._lazyFetch = function(cName, docName, callback) {
  var self = this;
  var start = Date.now();

  this._getSnapshot(cName, docName, function(err, snapshot) {
    if (err) return callback(err);

    snapshot = snapshot || {v:0};
    if (snapshot.v == null) return callback('Invalid snapshot data');
    if (self.sdc) self.sdc.timing('livedb.lazyFetch.called', Date.now() - start);

    callback(null, snapshot);
  });
};

// Callback called with (err, {v, data})
Livedb.prototype.fetch = function(cName, docName, callback) {
  var self = this;
  var start = Date.now();

  this._lazyFetch(cName, docName, function(err, data) {
    if (err) return callback(err);

    self.getOps(cName, docName, data.v, function(err, results) {
      if (err) return callback(err);

      err = ot.applyAll(data, results);
      if (self.sdc) self.sdc.timing('livedb.fetch.called', Date.now() - start);
      callback(err, err ? null : data);

      // Note that this does NOT cache the new version in redis, unlike the old version.
    });
  });
};


// requests is a map from collection name -> list of documents to fetch. The
// callback is called with a map from collection name -> map from docName ->
// data.
//
// I'm not getting ops for the documents here - I certainly could. But I don't
// think it buys us anything in terms of concurrency for the extra redis calls.
// This should be revisited at some point.
Livedb.prototype.bulkFetch = function(requests, callback) {
  var start = Date.now();
  var self = this;

  this.snapshotDb.bulkGetSnapshot(requests, function(err, results) {
    if (err) return callback(err);

    // We need to add {v:0} for missing snapshots in the results.
    for (var cName in requests) {
      var docs = requests[cName];
      for (var i = 0; i < docs.length; i++) {
        var docName = docs[i];

        if (!results[cName][docName]) results[cName][docName] = {v:0};
      }
    }

    if (self.sdc) self.sdc.timing('livedb.bulkFetch', Date.now() - start);
    callback(null, results);
  });
};


Livedb.prototype.fetchAndSubscribe = function(cName, docName, callback) {
  var self = this;
  this.fetch(cName, docName, function(err, data) {
    if (err) return callback(err);
    self.subscribe(cName, docName, data.v, function(err, stream) {
      callback(err, data, stream);
    });
  });
};

Livedb.prototype.collection = function(cName) {
  return {
    submit: this.submit.bind(this, cName),
    subscribe: this.subscribe.bind(this, cName),
    getOps: this.getOps.bind(this, cName),
    fetch: this.fetch.bind(this, cName),
    queryFetch: this.queryFetch.bind(this, cName),
    queryPoll: this.queryPoll.bind(this, cName),

    // Deprecated.
    query: this.query.bind(this, cName),
  };
};

Livedb.prototype.destroy = function() {
  this.driver.destroy();

  // ... and close any remaining subscription streams.
  for (var id in this.streams) {
    this.streams[id].destroy();
  }

  if (this.closeSdc) this.sdc.close();
};


// Mixin external modules
require('./queries')(Livedb);
require('./presence')(Livedb);<|MERGE_RESOLUTION|>--- conflicted
+++ resolved
@@ -229,13 +229,7 @@
     submitOptions = {};
   }
 
-<<<<<<< HEAD
-  var start = Date.now();
-
-  if (!options) options = {};
-=======
   if (!submitOptions) submitOptions = {};
->>>>>>> 786c5c08
   if (!callback) callback = doNothing;
 
   var err = ot.checkOpData(opData);
@@ -248,10 +242,6 @@
   var projection = this.projections[cName];
   if (projection) cName = projection.target;
 
-<<<<<<< HEAD
-  var transformedOps = [];
-
-=======
   var submitData = new SubmitData(
     cName,
     docName,
@@ -265,7 +255,6 @@
 };
 
 Livedb.prototype._trySubmit = function(submitData) {
->>>>>>> 786c5c08
   var self = this;
   var opData = submitData.opData;
 
@@ -300,20 +289,6 @@
         return;
       }
 
-<<<<<<< HEAD
-  // There's an awful state that should never happen (but did happen to us
-  // recently) where a driver knows there are more ops for a document, but the
-  // ops don't seem to exist anywhere. In this case, we need to make sure we
-  // don't end up in an infinite retry loop.
-  var expectTransform = false;
-
-  function retry(repetition) {
-    // First we'll get a doc snapshot. This wouldn't be necessary except that
-    // we need to check that the operation is valid against the current
-    // document before accepting it.
-    self._lazyFetch(cName, docName, function(err, snapshot) {
-      if (err) return callback(err);
-=======
       for (var i = 0; i < ops.length; i++) {
         var op = ops[i];
 
@@ -324,7 +299,6 @@
           submitData.callback('Op already submitted');
           return;
         }
->>>>>>> 786c5c08
 
         // Bring both the op and the snapshot up to date. At least one of
         // these two conditionals should be true.
@@ -420,53 +394,6 @@
           // we do here things are going to be a little bit broken,
           // depending on the behaviour we trap in finish.
 
-<<<<<<< HEAD
-        // Great - now we're in the situation that we can actually submit the
-        // operation to the database. If this method succeeds, it should
-        // update any persistant oplogs before calling the callback to tell us
-        // about the successful commit. I could make this API more
-        // complicated, enabling the function to return actual operations and
-        // whatnot, but its quite rare to actually need to transform data on
-        // the server at this point.
-        self.driver.atomicSubmit(cName, docName, opData, options, function(err) {
-          if (err === 'Transform needed') {
-            if (!repetition) {
-              self.driver.cleanupRedisKey(cName, docName, function () {
-                retry(true);
-              });
-            } else {
-              callback(err);
-            }
-          } else if (err && err.indexOf('Missing oplog for') === 0) {
-            if (!repetition && self.snapshotDb.cleanupDocOps) {
-              self.snapshotDb.cleanupDocOps(cName, docName, function () {
-                retry(true);
-              });
-            } else {
-              callback(err);
-            }
-          } else {
-            self._writeSnapshotAfterSubmit(cName, docName, snapshot, opData, options, function(err) {
-              // What do we do if the snapshot write fails? We've already
-              // committed the operation - its done and dusted. We probably
-              // shouldn't re-run polling queries now. Really, no matter what
-              // we do here things are going to be a little bit broken,
-              // depending on the behaviour we trap in finish.
-
-              // Its sort of too late to error out if the snapshotdb can't
-              // take our op - the op has been commited.
-
-              // postSubmit is for things like publishing the operation over
-              // pubsub. We should probably make this asyncronous.
-
-              // self._updateCursors(cName, docName, type, opData);
-              if (self.driver.postSubmit) self.driver.postSubmit(cName, docName, opData, snapshot);
-              if (self.sdc) self.sdc.timing('livedb.submit', Date.now() - start);
-
-              callback(err, snapshot.v - 1, transformedOps, snapshot);
-            })
-          }
-=======
           // Its sort of too late to error out if the snapshotdb can't
           // take our op - the op has been commited.
 
@@ -481,7 +408,6 @@
           if (self.sdc) self.sdc.timing('livedb.submit', Date.now() - submitData.start);
 
           submitData.callback(err, snapshot.v - 1, submitData.transformedOps, snapshot);
->>>>>>> 786c5c08
         });
       });
     });
