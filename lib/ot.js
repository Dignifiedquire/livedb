// This contains the master OT functions for the database. They look like
// ot-types style operational transform functions, but they're a bit different.
// These functions understand versions and can deal with out of bound create &
// delete operations.

var otTypes = require('ottypes');

// Default validation function
var defaultValidate = function() {};

// Returns an error string on failure. Rockin' it C style.
exports.checkOpData = function(opData) {
  if (typeof opData !== 'object') return 'Missing opData';

  if (typeof (opData.op || opData.create) !== 'object' && opData.del !== true) return 'Missing op1';

  if (opData.create) {
    var typeStr = opData.create.type;
    if (typeof typeStr !== 'string') return 'Missing create type';
    var type = otTypes[typeStr];
    if (type == null || typeof type !== 'object') return 'Unknown type';
  }

  if ((opData.src != null) && typeof opData.src !== 'string') return 'Invalid src';
  if ((opData.seq != null) && typeof opData.seq !== 'number') return 'Invalid seq';
  if (!!opData.seq !== !!opData.src) return 'seq but not src';

  if (opData.m != null && typeof opData.m !== 'object') return 'opData.m invalid';
};

// Takes in a string (type name or URI) and returns the normalized name (uri)
var normalizeType = exports.normalizeType = function(typeName) {
  return otTypes[typeName].uri;
};

exports.normalize = function(opData) {
  // I'd love to also normalize opData.op if it exists, but I don't know the
  // type of the operation. And I can't find that out until after transforming
  // the operation anyway.
  if (opData.create) {
    // Store the full URI of the type, not just its short name
    opData.create.type = normalizeType(opData.create.type);
  }

  if (opData.m == null) opData.m = {};
  opData.m.ts = Date.now();
};

// This is the super apply function that takes in snapshot data (including the
// type) and edits it in-place.  Returns an error string or null for success.
var apply = exports.apply = function(data, opData) {
  var err;

  if (typeof opData !== 'object')
    return 'Missing data';
  // if (!(typeof (opData.op || opData.create) === 'object' || opData.del === true))
  //   return 'Missing op';

  if ((data.v != null) && (opData.v != null) && data.v !== opData.v)
    return 'Version mismatch';

  var validate = opData.validate || defaultValidate;
  var preValidate = opData.preValidate || defaultValidate;

  if (opData.create) { // Create operations
    if (data.type) return 'Document already exists';

    // The document doesn't exist, although it might have once existed.
    var create = opData.create;
    var type = otTypes[create.type];
    if (!type) return "Type not found";

    if ((err = preValidate(opData, data))) return err;

    var snapshot = type.create(create.data);
    data.data = snapshot;
    data.type = type.uri;
    data.v++;

    // metadata
    if (create.m != null && typeof create.m !== 'object')
      return 'Invalid metadata in create'

    var meta = create.m || {};
    meta.ctime = meta.mtime = Date.now();
    data.m = meta;

    if ((err = validate(opData, data))) return err;

  } else if (opData.del) { // Delete operations
    if ((err = preValidate(opData, data))) return err;

    opData.prev = {data:data.data, type:data.type};
    delete data.data;
    delete data.type;
    data.v++;

    // Maybe it would make sense to still have a modified time here storing
    // when the document was deleted - but mtime doesn't really make sense for
    // a deleted document, and I want as little leakage as possible.
    delete data.m;

    if ((err = validate(opData, data))) return err;

    // Don't leak prev past this function - it has security implications with projections.
    delete opData.prev;

  } else if (opData.op) { // Edit operations
    if (!data.type) return 'Document does not exist';

    var op = opData.op;
    if (typeof op !== 'object') return 'Missing op';
    var type = otTypes[data.type];
    if (!type) return 'Type not found';

    try {
      // This shattering stuff is a little bit dodgy. Its important because it
      // lets the OT type apply the operation incrementally, which means the
      // operation can be validated piecemeal. (Even though the entire
      // operation is accepted or rejected wholesale). Racer uses this, but
      // I'm convinced its not the right API. I want to remove / rewrite this
      // when I think of something to replace it with.
      var atomicOps = type.shatter ? type.shatter(op) : [op];
      for (var i = 0; i < atomicOps.length; i++) {
        var atom = atomicOps[i];
        opData.op = atom;
        if ((err = preValidate(opData, data))) {
          opData.op = op;
          return err;
        }

        // !! The money line.
        data.data = type.apply(data.data, atom);

        if ((err = validate(opData, data))) {
          opData.op = op;
          return err;
        }
      }
      // Make sure to restore the operation before returning.
      opData.op = op;

    } catch (err) {
      console.log(err.stack);
      return err.message;
    }

    data.m = data.m || {};
    data.m.mtime = Date.now();
    data.v++;
  } else {
    // Its a no-op, and we don't have to do anything.
    data.v++;
  }
};

// This is a helper function to catchup a document by a list of operations.
exports.applyAll = function(data, ops) {
  var err;
  if (ops.length) {
    for (var i = 0; i < ops.length; i++) {
      if ((err = apply(data, ops[i]))) return err;
    }
  }
};

exports.transform = function(type, opData, appliedOpData) {
  // There are 16 cases this function needs to deal with - which are all the
  // combinations of create/delete/op/noop from both opData and appliedOpData.
  //
  // This function was carefully written before noop, but now its a bit of a mess. I want schematic
  // tables!
  if ((opData.v != null) && opData.v !== appliedOpData.v)
    return 'Version mismatch';

  if (appliedOpData.del) {
    if (opData.create || opData.op) return 'Document was deleted';
  } else if ((appliedOpData.create && (opData.op || opData.create || opData.del))
      || (appliedOpData.op && opData.create)) {
    // If appliedOpData.create is not true, appliedOpData contains an op - which
    // also means the document exists remotely.
    return 'Document created remotely';
  } else if (appliedOpData.op && opData.op) {
    // If we reach here, they both have a .op property.
    if (!type) return 'Document does not exist';

    if (typeof type === 'string') {
      type = otTypes[type];
      if (!type) return "Type not found";
    }

    try {
      opData.op = type.transform(opData.op, appliedOpData.op, 'left');
    } catch (e) {
      return e.message;
    }
  }

  if (opData.v != null) opData.v++;
};

function checkKey(key) {
  if (key.charAt(0) === '_' && key !== '_cursor') return 'Cannot set reserved value';
}

// Apply a presence op to the presence data.
exports.applyPresence = function(p, pOp) {
  var container = p;
  var key = 'data';
  var value = pOp.val;
  var err;

  if (pOp.p) {
    if (!Array.isArray(pOp.p)) return 'Path must be an array';

    // This is really gross...... :/
    if (pOp.p.length >= 2) {
      if ((err = checkKey(pOp.p[1]))) return err;
    } else if (pOp.p.length === 1) {
      // Setting an entire user's presence data
      for (var k in value) {
        if ((err = checkKey(k))) return err;
      }
    }
  }

  // Not checking keys for ops with no path - I figure only the server will be
  // allowed to wholesale overwrite the presence data of a document, and in
  // that case I'm not overly concerned.

  if (pOp.p) for (var i = 0; i < pOp.p.length; i++) {
    if (container[key] == null) {
      if (value == null) return;
      container[key] = {};
    }
    container = container[key];
    key = pOp.p[i];

    if (typeof key !== 'string') return 'Cannot use non-string key';
  }
  if (value == null) {
    if (container === p) {
      // Don't delete the root object, just replace it with {}.
      container.data = {};
    } else {
      delete container[key];
    }
  } else {
    container[key] = value;
  }
};

// Transform pOp by opData
exports.transformPresence = function(type, p, pOp, opData) {
  if (typeof type === 'string') {
    type = otTypes[type];
    if (!type) return "Type not found";
  }

  if (!type.transformCursor) return;

  // This is not complete. .... ........
  if (pOp.p && pOp.p.length === 2 && pOp.p[1] === 'cursor' && opData.op) {
    // Gasp...
    pOp.val = type.transformCursor(pOp.val, opData.op, pOp.p[0] === opData.src);
  }
};

// Apply a normal op to the presence data. Probably a bad name.
exports.updatePresence = function(type, p, opData) {
  if (!p) return;
  if (typeof type === 'string') {
    type = otTypes[type];
    if (!type) return "Type not found";
  }

  if (opData.op != null && !type.transformCursor) return;
  if (opData.create) return; // Nothing to do!

  for (var id in p.data) {
    var d = p.data[id];
    if (d._cursor != null) {
      if (opData.op) {
        d._cursor = type.transformCursor(d._cursor, opData.op, id === opData.src);
      } else if (opData.del) {
        delete d._cursor;
      }
    }
  }
<<<<<<< HEAD
}
=======
}

// Register the specified type in the bundled ottypes module.
exports.registerType = function(type) {
  if (type.name) otTypes[type.name] = type;
  if (type.uri) otTypes[type.uri] = type;
};
>>>>>>> ffeede89
<|MERGE_RESOLUTION|>--- conflicted
+++ resolved
@@ -287,14 +287,10 @@
       }
     }
   }
-<<<<<<< HEAD
-}
-=======
 }
 
 // Register the specified type in the bundled ottypes module.
 exports.registerType = function(type) {
   if (type.name) otTypes[type.name] = type;
   if (type.uri) otTypes[type.uri] = type;
-};
->>>>>>> ffeede89
+};